--- conflicted
+++ resolved
@@ -1,10 +1,6 @@
 <?xml version="1.0" encoding="UTF-8"?>
 <module org.jetbrains.idea.maven.project.MavenProjectsManager.isMavenModule="true" type="JAVA_MODULE" version="4">
-<<<<<<< HEAD
-  <component name="NewModuleRootManager" LANGUAGE_LEVEL="JDK_1_7">
-=======
   <component name="NewModuleRootManager" LANGUAGE_LEVEL="JDK_11">
->>>>>>> ebb6b1ee
     <output url="file://$MODULE_DIR$/target/classes" />
     <output-test url="file://$MODULE_DIR$/target/test-classes" />
     <content url="file://$MODULE_DIR$">
@@ -25,8 +21,6 @@
       </library>
     </orderEntry>
     <orderEntry type="library" name="junit:junit:4.12" level="project" />
-<<<<<<< HEAD
-=======
     <orderEntry type="library" name="Maven: org.apache.maven.plugins:maven-compiler-plugin:3.8.1" level="project" />
     <orderEntry type="library" name="Maven: org.apache.maven:maven-plugin-api:3.0" level="project" />
     <orderEntry type="library" name="Maven: org.apache.maven:maven-model:3.0" level="project" />
@@ -59,8 +53,5 @@
     <orderEntry type="library" name="Maven: org.codehaus.plexus:plexus-compiler-api:2.8.4" level="project" />
     <orderEntry type="library" name="Maven: org.codehaus.plexus:plexus-compiler-manager:2.8.4" level="project" />
     <orderEntry type="library" scope="RUNTIME" name="Maven: org.codehaus.plexus:plexus-compiler-javac:2.8.4" level="project" />
->>>>>>> ebb6b1ee
-    <orderEntry type="library" scope="TEST" name="Maven: junit:junit:4.11" level="project" />
-    <orderEntry type="library" scope="TEST" name="Maven: org.hamcrest:hamcrest-core:1.3" level="project" />
   </component>
 </module>